---
type: Always
description: Core project rules for Vibe Coding Iterator development
---

# Vibe Coding Iterator - Core Development Rules

<<<<<<< HEAD
## Agent Interaction
- Always provide independent analysis and constructive critique, avoiding flattery and uncritical agreement.
- Provide minimal, specific solutions that address only the exact request rather than adding comprehensive boilerplate or "standard" patterns that aren't actually needed in the project.
- Make incremental changes that improve the codebase step-by-step. Before adding any new abstraction, mechanism, or complexity, ensure the current implementation works and ask yourself: "Is this change absolutely necessary to fulfill the user's request?" If not, stop.

## Session Start
- Read README.md in each new chat session.
=======
## First Action
At the start of each new chat session or each fresh context, immediately read the README.md file to understand the project before responding to any user queries.
>>>>>>> a09a19cd

## Knowledge Updates
- Use internet search for up-to-date information on all technologies and libraries before coding.

## Git
<<<<<<< HEAD
- NEVER use destructive git commands, including but not limited to `commit`, `push`, `reset`, `rebase`, `merge`, or `checkout` with file changes. All commits and history-altering operations must be handled by the user.
- You are encouraged to use read-only git commands freely to understand the repository, such as `log`, `status`, `diff`, `show`, and `blame`. You may also stage files using `git add`.
- After completing a task that results in file changes, proactively suggest a commit message that follows the project's conventions.
- Before formatting a commit message, inspect the last 10 commits (`git log -10`) to ensure the style (e.g. use of scope, tense, body formatting) is consistent with the project's history.
- Always write commit headers as feat|fix|docs|style|refactor|perf|test|build|ci|chore|revert: imperative summary per Conventional Commits 1.0.0; keep header ≤50 chars, body optional, add ! + BREAKING CHANGE: footer for API breaks, one logical change per commit.
=======
- NEVER commit code. You may use git for reading history, status, and staging files with "git add", but NEVER use "git commit" or "git push". Let the user handle all commits.
- Always write commit headers as feat|fix|docs|style|refactor|perf|test|build|ci|chore|revert: imperative summary per Conventional Commits 1.0.0; keep header ≤50 chars, body optional, add ! + BREAKING CHANGE: footer for API breaks, one logical change per commit
- When asked to suggest commit messages or when useful, use git commands to review changes and suggest appropriate commit messages following the above format
>>>>>>> a09a19cd

## Files and Dependencies
- Never delete files outside project directory
- May delete files within project except .env
- Ask permission before installing 3rd party software (pip packages are auto-approved)

## Code Standards
- Type hints on all functions
- Environment variables for configuration (VIBES_ prefix, uppercase)
- Simple function signatures - no parameter passing of config
- stdout logging only
- Terminal-based interaction only
- Use Rich for all terminal formatting, colors, progress bars, and UI effects following docs/ui-guidelines.md standards
- Never use tqdm, prompt-toolkit, or similar terminal frameworks - Rich is the only approved terminal enhancement library
- Never create UI that uses keyboard controls like arrow keys.
- Self-documenting code with minimal comments
- When developing new features, always try to find a way to test it and verify the result before starting implementation, by making a test script or similar, then implement it while iterating on the test

## File Naming Conventions
- .py files: use underscores (snake_case)
- .sh, .md, .json files: use hyphens (kebab-case)

## Architecture Requirements
- Core API modules shared between evals and iteration system
- Single HTTP client in src/deepinfra_client.py
- Rate limiting with exponential backoff
- Comprehensive error handling
- Project-specific conda environment (sanitized project name)

## DeepInfra Integration
- Single model provider only
- All API calls through src/deepinfra_client.py
- Token usage and cost tracking
- Response validation before processing

## Autonomous Loop Structure
1.  Generate/modify code via DeepInfra models
2.  Render and screenshot with Playwright
3.  Analyze with vision models
4.  Process feedback to instructions
5.  Apply via Aider non-interactively
6.  Continue or await intervention

## State Continuity
- Always pull from git after a human has done manual intervention to get the most up-to-date version of the project files.<|MERGE_RESOLUTION|>--- conflicted
+++ resolved
@@ -5,34 +5,23 @@
 
 # Vibe Coding Iterator - Core Development Rules
 
-<<<<<<< HEAD
 ## Agent Interaction
 - Always provide independent analysis and constructive critique, avoiding flattery and uncritical agreement.
 - Provide minimal, specific solutions that address only the exact request rather than adding comprehensive boilerplate or "standard" patterns that aren't actually needed in the project.
 - Make incremental changes that improve the codebase step-by-step. Before adding any new abstraction, mechanism, or complexity, ensure the current implementation works and ask yourself: "Is this change absolutely necessary to fulfill the user's request?" If not, stop.
 
-## Session Start
-- Read README.md in each new chat session.
-=======
 ## First Action
-At the start of each new chat session or each fresh context, immediately read the README.md file to understand the project before responding to any user queries.
->>>>>>> a09a19cd
+- At the start of each new chat session or each fresh context, immediately read the README.md file to understand the project before responding to any user queries.
 
 ## Knowledge Updates
 - Use internet search for up-to-date information on all technologies and libraries before coding.
 
 ## Git
-<<<<<<< HEAD
 - NEVER use destructive git commands, including but not limited to `commit`, `push`, `reset`, `rebase`, `merge`, or `checkout` with file changes. All commits and history-altering operations must be handled by the user.
 - You are encouraged to use read-only git commands freely to understand the repository, such as `log`, `status`, `diff`, `show`, and `blame`. You may also stage files using `git add`.
 - After completing a task that results in file changes, proactively suggest a commit message that follows the project's conventions.
 - Before formatting a commit message, inspect the last 10 commits (`git log -10`) to ensure the style (e.g. use of scope, tense, body formatting) is consistent with the project's history.
 - Always write commit headers as feat|fix|docs|style|refactor|perf|test|build|ci|chore|revert: imperative summary per Conventional Commits 1.0.0; keep header ≤50 chars, body optional, add ! + BREAKING CHANGE: footer for API breaks, one logical change per commit.
-=======
-- NEVER commit code. You may use git for reading history, status, and staging files with "git add", but NEVER use "git commit" or "git push". Let the user handle all commits.
-- Always write commit headers as feat|fix|docs|style|refactor|perf|test|build|ci|chore|revert: imperative summary per Conventional Commits 1.0.0; keep header ≤50 chars, body optional, add ! + BREAKING CHANGE: footer for API breaks, one logical change per commit
-- When asked to suggest commit messages or when useful, use git commands to review changes and suggest appropriate commit messages following the above format
->>>>>>> a09a19cd
 
 ## Files and Dependencies
 - Never delete files outside project directory
